--- conflicted
+++ resolved
@@ -14,11 +14,7 @@
     {
      "data": {
       "application/vnd.jupyter.widget-view+json": {
-<<<<<<< HEAD
-       "model_id": "a418596bf415424589ad6445100bbef8",
-=======
        "model_id": "e93daf06b6e043a68b8fd8e018b68689",
->>>>>>> 4524cbdb
        "version_major": 2,
        "version_minor": 0
       },
@@ -32,11 +28,7 @@
     {
      "data": {
       "application/vnd.jupyter.widget-view+json": {
-<<<<<<< HEAD
-       "model_id": "6bf0d7e709874a1e812b590b60bc4c25",
-=======
        "model_id": "cb8ff44bfe86405ea771fe22121d7a58",
->>>>>>> 4524cbdb
        "version_major": 2,
        "version_minor": 0
       },
@@ -50,11 +42,7 @@
     {
      "data": {
       "application/vnd.jupyter.widget-view+json": {
-<<<<<<< HEAD
-       "model_id": "2dcb7e36fa41404e9a84200a415055ba",
-=======
        "model_id": "be81dd25bdc6451a9fac626d95feb307",
->>>>>>> 4524cbdb
        "version_major": 2,
        "version_minor": 0
       },
@@ -68,11 +56,7 @@
     {
      "data": {
       "application/vnd.jupyter.widget-view+json": {
-<<<<<<< HEAD
-       "model_id": "4483b81cd80d4a61aff15858b8109833",
-=======
        "model_id": "73d1b0e465a9411b981aa39e0b577535",
->>>>>>> 4524cbdb
        "version_major": 2,
        "version_minor": 0
       },
@@ -86,11 +70,7 @@
     {
      "data": {
       "application/vnd.jupyter.widget-view+json": {
-<<<<<<< HEAD
-       "model_id": "019af2cc7528441c80421897167b15d6",
-=======
        "model_id": "620093b998ed40eca6a23f95861fea28",
->>>>>>> 4524cbdb
        "version_major": 2,
        "version_minor": 0
       },
@@ -104,11 +84,7 @@
     {
      "data": {
       "application/vnd.jupyter.widget-view+json": {
-<<<<<<< HEAD
-       "model_id": "63e5ba086efd4ad482902b575e2d3ff9",
-=======
        "model_id": "b959c47dd6ee4401b4b9e8fc0f033e6a",
->>>>>>> 4524cbdb
        "version_major": 2,
        "version_minor": 0
       },
@@ -122,11 +98,7 @@
     {
      "data": {
       "application/vnd.jupyter.widget-view+json": {
-<<<<<<< HEAD
-       "model_id": "600156bc24a44ebe82ff7ad9efcf8310",
-=======
        "model_id": "26da7dc7347d48aa99615aeaa5efa98e",
->>>>>>> 4524cbdb
        "version_major": 2,
        "version_minor": 0
       },
@@ -140,11 +112,7 @@
     {
      "data": {
       "application/vnd.jupyter.widget-view+json": {
-<<<<<<< HEAD
-       "model_id": "f15eaf9252794f7381be4b7d8abd2437",
-=======
        "model_id": "addc0635eab64651bec97a78bce311a1",
->>>>>>> 4524cbdb
        "version_major": 2,
        "version_minor": 0
       },
@@ -158,11 +126,7 @@
     {
      "data": {
       "application/vnd.jupyter.widget-view+json": {
-<<<<<<< HEAD
-       "model_id": "b4fa590a4cca4297be6b171906d05300",
-=======
        "model_id": "c3261fa61aa145e896a050d93cdc880a",
->>>>>>> 4524cbdb
        "version_major": 2,
        "version_minor": 0
       },
@@ -176,11 +140,7 @@
     {
      "data": {
       "application/vnd.jupyter.widget-view+json": {
-<<<<<<< HEAD
-       "model_id": "2b523d16813b49bf8198b8db8bdbc52e",
-=======
        "model_id": "82025ac229ca4a39ac878a3f189625fa",
->>>>>>> 4524cbdb
        "version_major": 2,
        "version_minor": 0
       },
@@ -194,11 +154,7 @@
     {
      "data": {
       "application/vnd.jupyter.widget-view+json": {
-<<<<<<< HEAD
-       "model_id": "d12d0d14c20641e1b1b059ca4fab1f67",
-=======
        "model_id": "491dbfff28334ceaa2de69c5dc8df5d7",
->>>>>>> 4524cbdb
        "version_major": 2,
        "version_minor": 0
       },
@@ -212,11 +168,7 @@
     {
      "data": {
       "application/vnd.jupyter.widget-view+json": {
-<<<<<<< HEAD
-       "model_id": "832405f84e7a40a1935d76397adc8d48",
-=======
        "model_id": "f395fe2126274a6295adc8f128a20bcd",
->>>>>>> 4524cbdb
        "version_major": 2,
        "version_minor": 0
       },
@@ -230,11 +182,7 @@
     {
      "data": {
       "application/vnd.jupyter.widget-view+json": {
-<<<<<<< HEAD
-       "model_id": "5a490ec046c64e5695baa16ca78700d0",
-=======
        "model_id": "d555a54382854c44880bf10c7f0a4057",
->>>>>>> 4524cbdb
        "version_major": 2,
        "version_minor": 0
       },
@@ -248,11 +196,7 @@
     {
      "data": {
       "application/vnd.jupyter.widget-view+json": {
-<<<<<<< HEAD
-       "model_id": "d356ffe3512f49b390ffa55f7dfafa56",
-=======
        "model_id": "74b3c40da3e04ff190a99e72f704921c",
->>>>>>> 4524cbdb
        "version_major": 2,
        "version_minor": 0
       },
@@ -266,11 +210,7 @@
     {
      "data": {
       "application/vnd.jupyter.widget-view+json": {
-<<<<<<< HEAD
-       "model_id": "89d948db295f4a46907896cfdc659861",
-=======
        "model_id": "f294e7947fd949ea877e5a6b0759c116",
->>>>>>> 4524cbdb
        "version_major": 2,
        "version_minor": 0
       },
@@ -284,11 +224,7 @@
     {
      "data": {
       "application/vnd.jupyter.widget-view+json": {
-<<<<<<< HEAD
-       "model_id": "090460eaf33943d6b0430500e2d3c5ea",
-=======
        "model_id": "4eb908b5d7ff4bf4bb6293af490a7fed",
->>>>>>> 4524cbdb
        "version_major": 2,
        "version_minor": 0
       },
@@ -302,11 +238,7 @@
     {
      "data": {
       "application/vnd.jupyter.widget-view+json": {
-<<<<<<< HEAD
-       "model_id": "f207fcfc5aa844b88edb48f838d70468",
-=======
        "model_id": "8a07ca93cf2e4e95b63e0a5f7ce67912",
->>>>>>> 4524cbdb
        "version_major": 2,
        "version_minor": 0
       },
